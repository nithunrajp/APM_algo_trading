import pandas as pd 
import numpy as np 
import os

# Define the directory containing CSV files
csv_directory = "sp500/csv"

# List all CSV files in the directory
csv_files = [f for f in os.listdir(csv_directory) if f.endswith(".csv")]

# Initialize an empty list to store DataFrames
dfs = []

# Iterate through CSV files
for file in csv_files:
    file_path = os.path.join(csv_directory, file)
    
    # Read CSV into DataFrame
    df = pd.read_csv(file_path, usecols=["Date", "Adjusted Close"])
    
    # Rename "Adjusted Close" column to "filename_adjclose"
    stock_name = os.path.splitext(file)[0]  # Extract filename without .csv
    df.rename(columns={"Adjusted Close": f"{stock_name}_adjclose"}, inplace=True)
    
    # Append to list
    dfs.append(df)

# Merge all DataFrames on "Date"
merged_df = dfs[0]
for df in dfs[1:]:
    merged_df = pd.merge(merged_df, df, on="Date", how="outer")  # Outer join to retain all dates

# Conver to date 

merged_df["Date"] = pd.to_datetime(merged_df["Date"], format="%d-%m-%Y")

# Sort by date
merged_df.sort_values(by="Date", inplace=True)

merged_df.head()

# prova
# prova 3

# nithun was here
<<<<<<< HEAD

# prova 2


# is this working?
=======
# forzanapoli
>>>>>>> 5df75d62
<|MERGE_RESOLUTION|>--- conflicted
+++ resolved
@@ -43,12 +43,9 @@
 # prova 3
 
 # nithun was here
-<<<<<<< HEAD
+# forzanapoli
 
 # prova 2
 
 
 # is this working?
-=======
-# forzanapoli
->>>>>>> 5df75d62
