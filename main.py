import pandas as pd 
import numpy as np 
import os

# Define the directory containing CSV files
csv_directory = "sp500/csv"

# List all CSV files in the directory
csv_files = [f for f in os.listdir(csv_directory) if f.endswith(".csv")]

# Initialize an empty list to store DataFrames
dfs = []

# Iterate through CSV files
for file in csv_files:
    file_path = os.path.join(csv_directory, file)
    
    # Read CSV into DataFrame
    df = pd.read_csv(file_path, usecols=["Date", "Adjusted Close"])
    
    # Rename "Adjusted Close" column to "filename_adjclose"
    stock_name = os.path.splitext(file)[0]  # Extract filename without .csv
    df.rename(columns={"Adjusted Close": f"{stock_name}_adjclose"}, inplace=True)
    
    # Append to list
    dfs.append(df)

# Merge all DataFrames on "Date"
merged_df = dfs[0]
for df in dfs[1:]:
    merged_df = pd.merge(merged_df, df, on="Date", how="outer")  # Outer join to retain all dates

# Conver to date 

merged_df["Date"] = pd.to_datetime(merged_df["Date"], format="%d-%m-%Y")

# Sort by date
merged_df.sort_values(by="Date", inplace=True)

merged_df.head()

# prova
<<<<<<< HEAD

# nithun was here
=======
# prova 3
>>>>>>> 7eb338c1
<|MERGE_RESOLUTION|>--- conflicted
+++ resolved
@@ -40,9 +40,6 @@
 merged_df.head()
 
 # prova
-<<<<<<< HEAD
+# prova 3
 
 # nithun was here
-=======
-# prova 3
->>>>>>> 7eb338c1
